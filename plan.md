from crewai import Agent, Task, Crew, Process, LLM
from crewai_tools import SerperDevTool
from textwrap import dedent
import re
<<<<<<< HEAD
import requests
=======
>>>>>>> 4899eed5
from typing import List, Dict


class KQLSearchTool:
<<<<<<< HEAD
    """Tool to search and generate KQL queries using kqlsearch.com"""

    def __init__(self):
        self.base_url = "https://www.kqlsearch.com"

    def search_kql(self, query: str) -> str:
        """
        Search for KQL queries related to the investigation step.
        Falls back to pattern-based generation if API unavailable.
        """
        try:
            # Try web search for KQL examples
            search_query = f"{query} KQL query Azure Sentinel Microsoft Defender"
            print(f"ðŸ” Searching KQL for: {search_query}")

            # Pattern-based KQL generation as reliable fallback
            return self._generate_kql_by_pattern(query)

        except Exception as e:
            print(f"âš ï¸ KQL search failed: {str(e)}, using pattern generation")
            return self._generate_kql_by_pattern(query)

    def _generate_kql_by_pattern(self, step_description: str) -> str:
        """Generate KQL query based on step description patterns"""
        desc_lower = step_description.lower()

        # Role assignment queries
        if "role" in desc_lower and "assign" in desc_lower:
            return """AuditLogs
| where TimeGenerated > ago(<TIMESPAN>)
| where OperationName == "Add member to role"
| where Result == "success"
| extend RoleAssigned = tostring(TargetResources[0].modifiedProperties[1].newValue)
| extend AssignedUser = tostring(TargetResources[0].userPrincipalName)
| extend InitiatedBy = tostring(InitiatedBy.user.userPrincipalName)
| extend SourceIP = tostring(InitiatedBy.user.ipAddress)
| project TimeGenerated, AssignedUser, RoleAssigned, InitiatedBy, SourceIP, CorrelationId
| order by TimeGenerated desc"""

        # User details query
        elif "user" in desc_lower and "detail" in desc_lower:
            return """IdentityInfo
| where AccountUPN == "<USER_EMAIL>"
| project AccountUPN, AccountDisplayName, JobTitle, Department, Manager, Tags
| extend IsVIP = iff(Tags contains "VIP", "Yes", "No")"""

        # High-risk role check
        elif (
            "high-risk" in desc_lower
            or "privileged" in desc_lower
            or "global admin" in desc_lower
        ):
            return """AuditLogs
| where TimeGenerated > ago(<TIMESPAN>)
| where OperationName == "Add member to role"
| extend RoleAssigned = tostring(TargetResources[0].modifiedProperties[1].newValue)
| where RoleAssigned in ("Global Administrator", "Privileged Role Administrator", "Security Administrator", "Exchange Administrator")
| extend AssignedUser = tostring(TargetResources[0].userPrincipalName)
| project TimeGenerated, AssignedUser, RoleAssigned, Result
| summarize HighRiskRoles = make_set(RoleAssigned) by AssignedUser"""

        # Sign-in pattern analysis
        elif (
            "sign-in" in desc_lower
            or "login" in desc_lower
            or "authentication" in desc_lower
        ):
            return """SigninLogs
| where UserPrincipalName == "<USER_EMAIL>"
| where TimeGenerated > ago(<TIMESPAN>)
| summarize 
    TotalSignIns = count(),
    UniqueIPs = dcount(IPAddress),
    UniqueLocations = dcount(Location),
    UniqueDevices = dcount(DeviceDetail.deviceId),
    FailedAttempts = countif(ResultType != "0"),
    Countries = make_set(LocationDetails.countryOrRegion)
  by UserPrincipalName
| extend AnomalyScore = (UniqueIPs * 2) + (UniqueLocations * 3) + (FailedAttempts * 5)
| order by AnomalyScore desc"""

        # Assigning user validation
        elif (
            "assigning user" in desc_lower
            or "initiator" in desc_lower
            or "legitimate access" in desc_lower
        ):
            return """AuditLogs
| where TimeGenerated > ago(<TIMESPAN>)
| where InitiatedBy.user.userPrincipalName == "<INITIATOR_EMAIL>"
| where OperationName has_any ("Add member to role", "Update role", "Remove member from role")
| extend TargetRole = tostring(TargetResources[0].modifiedProperties[1].newValue)
| project TimeGenerated, InitiatedBy = tostring(InitiatedBy.user.userPrincipalName), 
          OperationName, TargetRole, Result, SourceIP = tostring(InitiatedBy.user.ipAddress)
| order by TimeGenerated desc"""

        # IP reputation check
        elif "ip" in desc_lower and (
            "reputation" in desc_lower
            or "threat" in desc_lower
            or "suspicious" in desc_lower
        ):
            return """SigninLogs
| where UserPrincipalName == "<USER_EMAIL>"
| where TimeGenerated > ago(<TIMESPAN>)
| distinct IPAddress
| join kind=inner (
    ThreatIntelligenceIndicator
    | where isnotempty(NetworkIP)
    | project ThreatIP = NetworkIP, ThreatType, Description
) on $left.IPAddress == $right.ThreatIP
| project IPAddress, ThreatType, Description"""

        # Device check
        elif "device" in desc_lower:
            return """SigninLogs
| where UserPrincipalName == "<USER_EMAIL>"
| where TimeGenerated > ago(<TIMESPAN>)
| extend DeviceId = tostring(DeviceDetail.deviceId)
| extend DeviceName = tostring(DeviceDetail.displayName)
| extend IsCompliant = tostring(DeviceDetail.isCompliant)
| extend IsManaged = tostring(DeviceDetail.isManaged)
| summarize 
    FirstSeen = min(TimeGenerated),
    LastSeen = max(TimeGenerated),
    SignInCount = count()
  by DeviceId, DeviceName, IsCompliant, IsManaged
| order by SignInCount desc"""

        # MFA check
        elif "mfa" in desc_lower or "multi-factor" in desc_lower:
            return """SigninLogs
| where UserPrincipalName == "<USER_EMAIL>"
| where TimeGenerated > ago(<TIMESPAN>)
| extend MFAStatus = tostring(AuthenticationDetails[0].succeeded)
| extend MFAMethod = tostring(AuthenticationDetails[0].authenticationMethod)
| summarize 
    TotalSignIns = count(),
    MFASuccess = countif(MFAStatus == "true"),
    MFAFailed = countif(MFAStatus == "false")
  by UserPrincipalName, MFAMethod
| extend MFASuccessRate = round(todouble(MFASuccess) / todouble(TotalSignIns) * 100, 2)"""

        # Escalation/incident response
        elif (
            "escalat" in desc_lower
            or "incident" in desc_lower
            or "remediation" in desc_lower
        ):
            return """SecurityIncident
| where Title contains "<INCIDENT_KEYWORD>"
| where TimeGenerated > ago(<TIMESPAN>)
| extend Severity = tostring(Properties.severity)
| extend Status = tostring(Properties.status)
| extend Owner = tostring(Properties.owner.assignedTo)
| project TimeGenerated, IncidentNumber, Title, Severity, Status, Owner
| order by TimeGenerated desc"""

        # Documentation/final step
        elif (
            "document" in desc_lower
            or "final" in desc_lower
            or "classification" in desc_lower
        ):
            return ""  # No KQL for documentation steps

        else:
            # Generic user activity query
            return """AuditLogs
| where TimeGenerated > ago(<TIMESPAN>)
| where TargetResources[0].userPrincipalName == "<USER_EMAIL>"
| project TimeGenerated, OperationName, Result, InitiatedBy = tostring(InitiatedBy.user.userPrincipalName), 
          TargetUser = tostring(TargetResources[0].userPrincipalName)
| order by TimeGenerated desc"""
=======
    """Tool to generate KQL queries using LLM with detailed purpose"""

    def __init__(self, llm):
        self.llm = llm

    def generate_kql_with_purpose(self, step_name: str, explanation: str) -> dict:
        """Generate KQL query with detailed purpose using LLM"""
        
        # Check if step needs KQL
        step_lower = step_name.lower()
        
        # Skip manual/documentation steps
        if any(word in step_lower for word in ['incident', 'reported time', 'username', 'user confirmation', 'inform', 'track', 'closer', 'user account details']):
            return {"query": "", "purpose": ""}
        
        # Use LLM to generate KQL with purpose
        agent = Agent(
            role="KQL Query Expert",
            goal="Generate detailed KQL queries with clear purpose for security investigations",
            backstory="Expert in Microsoft Sentinel KQL queries and security incident triaging",
            llm=self.llm,
            verbose=False
        )
        
        prompt = dedent(f"""
        Generate a KQL query for this investigation step:
        
        STEP: {step_name}
        CONTEXT: {explanation}
        
        REQUIREMENTS:
        1. Generate ONLY if step requires querying logs/data
        2. Use placeholders: <USER_EMAIL>, <IP_ADDRESS>, <TIMESPAN>, <APP_NAME>
        3. Use tables: SigninLogs, AuditLogs, IdentityInfo, AADNonInteractiveUserSignInLogs
        4. Write DETAILED purpose (2-3 sentences explaining what the query does and why)
        5. Keep query concise and focused on the step's goal
        
        OUTPUT FORMAT:
        PURPOSE: [2-3 sentences explaining what this query does and why it's important]
        QUERY:
        [KQL query here]
        
        If no query needed, output:
        PURPOSE: Manual investigation step
        QUERY: N/A
        """)
        
        task = Task(
            description=prompt,
            expected_output="KQL query with detailed purpose",
            agent=agent
        )
        
        try:
            crew = Crew(agents=[agent], tasks=[task], verbose=False)
            result = crew.kickoff()
            result_str = str(result)
            
            # Parse purpose and query
            purpose_match = re.search(r'PURPOSE:\s*(.+?)(?=QUERY:|$)', result_str, re.DOTALL)
            query_match = re.search(r'QUERY:\s*(.+?)$', result_str, re.DOTALL)
            
            purpose = purpose_match.group(1).strip() if purpose_match else ""
            query = query_match.group(1).strip() if query_match else ""
            
            # Clean query
            if query and query.upper() != "N/A":
                query = self._clean_kql(query)
            else:
                query = ""
            
            return {
                "query": query,
                "purpose": purpose if purpose != "Manual investigation step" else ""
            }
            
        except Exception as e:
            print(f"⚠️ LLM generation failed: {str(e)}")
            # Fallback to pattern-based
            return self._fallback_generation(step_name, explanation)
    
    def _fallback_generation(self, step_name: str, explanation: str) -> dict:
        """Pattern-based fallback for common queries"""
        combined = f"{step_name} {explanation}".lower()
        
        # VIP User check
        if "vip" in combined:
            return {
                "query": """IdentityInfo
| where AccountUPN == "<USER_EMAIL>"
| project AccountUPN, AccountDisplayName, JobTitle, Department, Manager, Tags
| extend IsVIP = iff(Tags contains "VIP" or Tags contains "Executive", "Yes", "No")""",
                "purpose": "Query user identity information to verify VIP status by checking Tags field for VIP or Executive designation. Essential for prioritizing incident response."
            }
        
        # Passwordless authentication / Application sign-in
        elif "application" in combined and ("sign" in combined or "password" in combined):
            return {
                "query": """AADNonInteractiveUserSignInLogs
| where UserPrincipalName in ("<USER_EMAIL>")
| where TimeGenerated > ago(<TIMESPAN>)
| where AppDisplayName != ""
| project TimeGenerated, UserPrincipalName, AppDisplayName, IPAddress, UserAgent, AuthenticationRequirement
| order by TimeGenerated desc""",
                "purpose": "Query non-interactive sign-in logs to identify applications accessed without password authentication. Critical for detecting passwordless authentication attempts and potential account compromise scenarios."
            }
        
        # Sign-in logs / AD logs
        elif "sign" in combined or "ad log" in combined:
            return {
                "query": """SigninLogs
| where UserPrincipalName == "<USER_EMAIL>"
| where TimeGenerated > ago(<TIMESPAN>)
| extend DeviceName = tostring(DeviceDetail.displayName)
| extend IsCompliant = tostring(DeviceDetail.isCompliant)
| extend Location = strcat(LocationDetails.city, ", ", LocationDetails.countryOrRegion)
| project TimeGenerated, UserPrincipalName, IPAddress, Location, DeviceName, IsCompliant, AppDisplayName, AuthenticationRequirement
| order by TimeGenerated desc""",
                "purpose": "Analyze user sign-in activity to verify authentication methods, detect anomalous patterns, and validate device compliance. Helps identify legitimate vs suspicious authentication attempts."
            }
        
        # Collect basic info
        elif "basic info" in combined or "username" in combined and "app" in combined:
            return {
                "query": """AADNonInteractiveUserSignInLogs
| where UserPrincipalName in ("<USER_EMAIL>")
| where TimeGenerated > ago(<TIMESPAN>)
| project TimeGenerated, UserPrincipalName, AppDisplayName, UserAgent, IPAddress, Location = strcat(LocationDetails.city, ", ", LocationDetails.countryOrRegion)
| order by TimeGenerated desc""",
                "purpose": "Collect basic authentication details including username, application, user agent, and timestamp. Provides foundational data for investigating passwordless authentication events."
            }
        
        return {"query": "", "purpose": ""}
    
    def _clean_kql(self, kql: str) -> str:
        """Clean KQL query"""
        if not kql:
            return ""
        
        # Remove markdown
        kql = re.sub(r'```[a-z]*\s*', '', kql)
        kql = re.sub(r'```', '', kql)
        
        # Clean whitespace
        lines = [line.strip() for line in kql.split('\n') if line.strip()]
        kql = '\n'.join(lines)
        
        return kql.strip()
>>>>>>> 4899eed5


class WebLLMEnhancer:
    """
<<<<<<< HEAD
    Enhances triaging template steps with:
    - Clear, descriptive step names
    - KQL queries from kqlsearch.com or pattern generation
    - NO hardcoded values (all placeholders)
    - NO "Input" column in output
=======
    Enhanced template processor that:
    - KEEPS EXACT ORIGINAL STEP NAMES (no modification)
    - Generates concise explanations (20-30 words)
    - Creates detailed KQL queries with purpose using LLM
    - Leaves Remarks/Comments empty
>>>>>>> 4899eed5
    """

    def __init__(self):
        self.llm = LLM(model="ollama/qwen2.5:0.5b", base_url="http://localhost:11434")
<<<<<<< HEAD
        self.kql_tool = KQLSearchTool()

        try:
            self.web_search = SerperDevTool()
        except:
            self.web_search = None
            print("âš ï¸ Web search unavailable. Using pattern-based enhancement.")

    def enhance_template_steps(self, rule_number: str, original_steps: list) -> list:
        """
        Main enhancement pipeline with improved step naming and KQL generation.
        """
        print(f"\n{'='*80}")
        print(f"ðŸŒ WEB + LLM ENHANCEMENT FOR {rule_number}")
        print(f"{'='*80}")
        print(f"ðŸ“¥ Input: {len(original_steps)} original steps")

        # Run intelligent enhancement
        enhanced_steps = self._intelligent_enhancement(original_steps, rule_number)

        print(f"\n{'='*80}")
        print(f"âœ… ENHANCEMENT COMPLETE")
        print(f"   Original steps: {len(original_steps)}")
        print(f"   Enhanced steps: {len(enhanced_steps)}")
        print(
            f"   Steps with KQL: {len([s for s in enhanced_steps if s.get('kql_query')])}"
        )
        print(f"{'='*80}\n")

        return enhanced_steps

    def _intelligent_enhancement(self, original_steps: list, rule_number: str) -> list:
        """
        LLM-powered enhancement: keeps original names, enhances explanations, generates KQL with LLM.
        """
        print(f"\nRunning LLM-POWERED enhancement...")

        enhanced = []

        for i, step in enumerate(original_steps, 1):
            raw_name = step.get("step_name", f"Step {i}")
            original_exp = step.get("explanation", "")
            original_kql = step.get("kql_query", "")

            print(f"\nProcessing Step {i}: {raw_name}")

            # âœ… KEEP ORIGINAL NAME (NO CHANGES)
            step_name = raw_name

            # ðŸ¤– USE LLM TO ENHANCE EXPLANATION
            enhanced_exp = self._llm_enhance_explanation(
                step_name, original_exp, rule_number
            )

            # ðŸ¤– USE LLM TO GENERATE KQL WITH DETAILED PURPOSE
            kql_query = self._llm_generate_kql_with_purpose(
                step_name, enhanced_exp, original_kql, rule_number
            )

            enhanced_step = {
                "step_name": step_name,  # âœ… Original name preserved
                "explanation": enhanced_exp,
                "input_required": "",  # âœ… Empty (no Input column)
                "kql_query": kql_query,
            }

            enhanced.append(enhanced_step)
            print(f"Enhanced: {step_name}")
            if kql_query:
                print(f"KQL generated with purpose ({len(kql_query)} chars)")

        return enhanced

    def _llm_enhance_explanation(
        self, stepname: str, original_exp: str, rule_number: str
    ) -> str:
        """
        Use LLM to enhance step explanations with detailed, actionable instructions.
        Keeps the core purpose but makes it more detailed and comprehensive.
        """
        if not original_exp or len(original_exp.strip()) < 10:
            original_exp = f"Complete {stepname} investigation and document findings."

        prompt = f"""
    You are a cybersecurity expert enhancing investigation step explanations for SOC analysts.

    STEP NAME: {stepname}
    RULE: {rule_number}
    ORIGINAL EXPLANATION: {original_exp}

    REQUIREMENTS:
    1. Make the explanation detailed and actionable (150-300 words)
    2. Include specific investigation techniques and what to look for
    3. Mention expected outcomes for both True Positive and False Positive scenarios
    4. Use clear, professional language suitable for L1/L2 SOC analysts
    5. Focus on practical investigation steps, not just theory
    6. Include decision criteria where applicable

    ENHANCED EXPLANATION:
    """

        try:
            from crewai import Agent, Task, Crew

            enhancement_agent = Agent(
                role="SOC Investigation Expert",
                goal="Create detailed, actionable investigation step explanations",
                backstory="You are a senior SOC analyst with expertise in security incident investigation procedures. You create clear, detailed instructions that help junior analysts conduct thorough investigations.",
                llm=self.llm,
                verbose=False,
            )

            enhancement_task = Task(
                description=prompt,
                expected_output="A detailed, enhanced explanation (150-300 words) with specific investigation techniques and expected outcomes",
                agent=enhancement_agent,
            )

            crew = Crew(
                agents=[enhancement_agent], tasks=[enhancement_task], verbose=False
            )

            result = crew.kickoff()
            enhanced_explanation = str(result).strip()

            # Clean up any unwanted formatting
            enhanced_explanation = re.sub(
                r"^ENHANCED EXPLANATION:\s*",
                "",
                enhanced_explanation,
                flags=re.IGNORECASE,
            )
            enhanced_explanation = re.sub(
                r"^Enhanced Explanation:\s*",
                "",
                enhanced_explanation,
                flags=re.IGNORECASE,
            )
            enhanced_explanation = re.sub(
                r"```.*?```", "", enhanced_explanation, flags=re.DOTALL
            )
            enhanced_explanation = re.sub(
                r"\*\*", "", enhanced_explanation
            )  # Remove markdown bold
            enhanced_explanation = re.sub(
                r"\*", "", enhanced_explanation
            )  # Remove markdown emphasis

            if (
                len(enhanced_explanation) > 50
                and "complete" not in enhanced_explanation.lower()[:20]
            ):
                return enhanced_explanation
            else:
                print(
                    f"LLM enhancement failed for {stepname}, using pattern-based fallback"
                )
                return self.enhance_explanation(stepname, original_exp)

        except Exception as e:
            print(f"LLM enhancement error: {str(e)}")
            return self.enhance_explanation(stepname, original_exp)

    def _llm_generate_kql_with_purpose(
        self, stepname: str, explanation: str, existing_kql: str, rule_number: str
    ) -> str:
        """
        Generate KQL queries with detailed purpose and context using LLM.
        Falls back to pattern-based generation if LLM fails.
        """
        # Check if this step needs KQL
        step_lower = stepname.lower()
        if any(
            word in step_lower
            for word in [
                "document",
                "escalat",
                "final",
                "classif",
                "coordinate",
                "inform",
            ]
        ):
            return ""  # Manual/decision steps don't need KQL

        # If existing KQL is good, clean and return
        if existing_kql and len(existing_kql.strip()) > 30:
            return self.clean_kql_placeholders(existing_kql)

        prompt = f"""
    You are a Microsoft Sentinel KQL expert creating investigation queries for SOC analysts.

    INVESTIGATION STEP: {stepname}
    RULE CONTEXT: {rule_number}
    STEP EXPLANATION: {explanation}
    EXISTING KQL: {existing_kql if existing_kql else "None"}

    REQUIREMENTS:
    1. Generate a Microsoft Sentinel KQL query that directly supports this investigation step
    2. Use ONLY these table names: SigninLogs, AuditLogs, IdentityInfo, ThreatIntelligenceIndicator, SecurityIncident, DeviceInfo
    3. Use placeholders: USEREMAIL, IPADDRESS, DEVICEID, TIMESPAN, INITIATOREMAIL
    4. Include proper KQL operators: where, extend, project, summarize, join
    5. Focus on security investigation data relevant to the step
    6. Make the query comprehensive but efficient
    7. Include comments explaining the purpose

    OUTPUT FORMAT:
    // Purpose: [Explain what this query investigates and why]
    // Expected Results: [What analysts should look for in results]
    [KQL Query]

    GENERATE KQL:
    """

        try:
            from crewai import Agent, Task, Crew

            kql_agent = Agent(
                role="Microsoft Sentinel KQL Expert",
                goal="Generate comprehensive KQL queries for security investigations",
                backstory="You are a Microsoft Sentinel expert specializing in KQL query development for SOC operations. You create efficient, well-documented queries that help analysts investigate security incidents effectively.",
                llm=self.llm,
                verbose=False,
            )

            kql_task = Task(
                description=prompt,
                expected_output="A comprehensive KQL query with purpose comments and placeholders",
                agent=kql_agent,
            )

            crew = Crew(agents=[kql_agent], tasks=[kql_task], verbose=False)

            result = crew.kickoff()
            kql_result = str(result).strip()

            # Extract the actual KQL query from the result
            kql_query = self._extract_kql_from_llm_result(kql_result)

            if kql_query and self._validate_kql_query(kql_query):
                return self.clean_kql_placeholders(kql_query)
            else:
                print(
                    f"LLM KQL generation failed for {stepname}, using pattern-based fallback"
                )
                return self._generate_kql_query(stepname, explanation, existing_kql)

        except Exception as e:
            print(f"LLM KQL generation error: {str(e)}")
            return self._generate_kql_query(stepname, explanation, existing_kql)

    def _extract_kql_from_llm_result(self, llm_result: str) -> str:
        """Extract KQL query from LLM response, handling various formats."""
        # Remove any markdown code blocks
        llm_result = re.sub(r"```kql\n?", "", llm_result, flags=re.IGNORECASE)
        llm_result = re.sub(r"```\n?", "", llm_result)

        # Look for the actual KQL query (should contain table names and operators)
        lines = llm_result.split("\n")
        kql_lines = []
        in_query = False

        for line in lines:
            line = line.strip()
            # Skip comment lines and empty lines when not in query
            if (
                line.startswith("//")
                or line.startswith("Purpose:")
                or line.startswith("Expected Results:")
            ):
                continue

            # Check if this line contains KQL keywords
            kql_keywords = [
                "SigninLogs",
                "AuditLogs",
                "IdentityInfo",
                "ThreatIntelligenceIndicator",
                "SecurityIncident",
                "DeviceInfo",
                "where",
                "extend",
                "project",
                "summarize",
                "join",
            ]

            if any(keyword in line for keyword in kql_keywords):
                in_query = True

            if in_query and line:
                kql_lines.append(line)
            elif in_query and not line:
                # Empty line might indicate end of query
                break

        return "\n".join(kql_lines).strip()

    def _validate_kql_query(self, kql: str) -> bool:
        """Validate that the KQL query contains required elements."""
        if not kql or len(kql.strip()) < 20:
            return False

        # Must contain at least one table name
        table_names = [
            "SigninLogs",
            "AuditLogs",
            "IdentityInfo",
            "ThreatIntelligenceIndicator",
            "SecurityIncident",
            "DeviceInfo",
        ]
        if not any(table in kql for table in table_names):
            return False

        # Must contain at least one KQL operator
        kql_operators = ["where", "extend", "project", "summarize", "|"]
        if not any(op in kql for op in kql_operators):
            return False

        return True

    def _generate_clear_step_name(
        self, raw_name: str, explanation: str, step_num: int, rule_number: str
    ) -> str:
        """
        Generate CLEAR, DESCRIPTIVE step names based on content.
        """
        # Clean raw name
        clean = re.sub(r"^\d+\.?\d*\s*", "", raw_name)  # Remove numbers
        clean = re.sub(r"[*#_`]", "", clean)  # Remove markdown
        clean = clean.strip()

        # If name is clear and descriptive, use it
        if len(clean) > 10 and clean.lower() not in ["investigation step", "step"]:
            return clean

        # Otherwise, generate from explanation
        exp_lower = explanation.lower() if explanation else ""

        # Rule-specific patterns for "New User Assigned to Privileged Role"
        if "privileged" in rule_number.lower() or "role" in rule_number.lower():
            if "unauthorized" in exp_lower or "remediation" in exp_lower:
                return "Execute Remediation Actions"
            elif "document" in exp_lower and ("2.0" in raw_name or step_num == 2):
                return "Document Initial Findings"
            elif "gather" in exp_lower and "user" in exp_lower:
                return "Gather User Role Assignment Details"
            elif "username" in exp_lower or "time of assignment" in exp_lower:
                return "Extract Assignment Metadata"
            elif "high-risk" in exp_lower or "global admin" in exp_lower:
                return "Identify High-Risk Role Assignment"
            elif "sign-in" in exp_lower or "unusual" in exp_lower:
                return "Analyze User Sign-In Patterns"
            elif "assigning user" in exp_lower or "legitimate access" in exp_lower:
                return "Validate Assigning User Permissions"
            elif "escalat" in exp_lower and "l3" in exp_lower:
                return "Escalate to L3/IT Team"
            elif "network" in exp_lower or "edr" in exp_lower or "block" in exp_lower:
                return "Block Suspicious IP and Reset Credentials"
            elif "document" in exp_lower or "final" in exp_lower:
                return "Document Investigation and Actions"

        # Generic patterns
        if "vip" in exp_lower:
            return "Verify VIP User Status"
        elif "application" in exp_lower and "sign" in exp_lower:
            return "Check Application Sign-In Activity"
        elif "ip" in exp_lower and "reputation" in exp_lower:
            return "Check IP Reputation"
        elif "device" in exp_lower:
            return "Verify Device Information"
        elif "mfa" in exp_lower:
            return "Validate MFA Status"
        elif "classification" in exp_lower or "assess" in exp_lower:
            return "Classify Incident"
        else:
            return f"Investigation Step {step_num}"

    def _enhance_explanation(self, step_name: str, original_exp: str) -> str:
        """
        Create action-focused explanation.
        """
        step_lower = step_name.lower()

        # If original is good, use it
        if (
            original_exp
            and len(original_exp) > 50
            and not original_exp.lower().startswith("complete")
        ):
            return original_exp

        # Pattern-based explanations
        if "remediation" in step_lower or "execute" in step_lower:
            return "If unauthorized privileged role assignment is confirmed, immediately revoke the role assignment, lock the affected account, reset credentials, and revoke active sessions. Escalate to Incident Response team for forensic investigation and coordinate with Identity team for access review."

        elif "document" in step_lower and "initial" in step_lower:
            return "Complete initial documentation of the incident including alert timestamp, affected user, assigned role, and assigning user. Record all available metadata to establish investigation timeline and scope."

        elif "gather" in step_lower and "user" in step_lower:
            return "Collect comprehensive details about all users involved in the role assignment event. Export user information to a separate sheet including account status, department, and recent activity history for further analysis."

        elif "assignment metadata" in step_lower or "extract" in step_lower:
            return "Extract and document critical assignment metadata: Username, Role Assigned (e.g., Global Admin, Security Admin), Time of Assignment (UTC), Initiator (who performed the assignment), Source IP Address, and Geographic Location. This establishes the core facts of the incident."

        elif "high-risk" in step_lower or "identify" in step_lower:
            return "Determine if the assigned role is high-risk based on Azure AD role definitions. High-risk roles include Global Administrator, Privileged Role Administrator, Security Administrator, and Exchange Administrator. Document the risk level and potential impact if compromised."

        elif "sign-in" in step_lower or "analyze" in step_lower:
            return "Query Azure AD sign-in logs for the affected user covering the last 7 days. Look for unusual patterns: multiple failed attempts, sign-ins from new locations, unrecognized devices, impossible travel, or suspicious IP addresses. Known devices with successful MFA typically indicate legitimate activity (False Positive)."

        elif "assigning user" in step_lower or "validate" in step_lower:
            return "Validate that the user who performed the role assignment (initiator) had legitimate permissions and authority to do so. Check their role memberships, recent activity, and whether their account shows signs of compromise. Authorized assignment by legitimate admin typically indicates False Positive."

        elif "escalat" in step_lower and "l3" in step_lower:
            return "If investigation reveals suspicious indicators (unauthorized assignment, compromised initiator account, malicious IP, or high-risk role without justification), immediately escalate to L3 SOC team and IT Security for deeper investigation and potential containment actions."

        elif "block" in step_lower or "network" in step_lower or "edr" in step_lower:
            return "Coordinate with Network and EDR teams to block the detected suspicious source IP address. Inform the affected user to immediately reset their password, ensure password complexity requirements are met, and enable Multi-Factor Authentication (MFA) if not already active."

        elif "document" in step_lower and "investigation" in step_lower:
            return "After completing all investigation steps, document the full investigation process including: steps taken, findings from each step, evidence collected, timeline of events, classification decision (True/False/Benign Positive), justification for the classification, and any remediation actions required or completed."

        elif "ip reputation" in step_lower:
            return "Query threat intelligence feeds and geolocation data to verify the reputation of source IP addresses involved in the role assignment. Clean IPs from known corporate ranges typically indicate legitimate activity. Malicious IPs, TOR exit nodes, or VPN services require immediate escalation."

        elif "device" in step_lower:
            return "Verify device information including device ID, enrollment status, compliance state, and whether it's a known/registered corporate device. Managed, compliant devices typically indicate legitimate activity (False Positive). Unmanaged or non-compliant devices require further investigation."

        elif "mfa" in step_lower:
            return "Validate Multi-Factor Authentication status for the user at the time of role assignment. Successful MFA completion from a known device strongly suggests legitimate activity (False Positive). Failed MFA or MFA bypass attempts indicate potential compromise (True Positive)."

        elif "classif" in step_lower:
            return "Based on all investigation findings, classify the incident as True Positive (confirmed unauthorized access), False Positive (legitimate authorized activity), or Benign Positive (authorized but unusual activity). Document the classification with supporting evidence from each investigation step."

        else:
            return f"Complete {step_name} investigation and document all relevant findings, observations, and evidence collected during this step."

    def _generate_kql_query(
        self, step_name: str, explanation: str, existing_kql: str
    ) -> str:
        """
        Generate KQL query using KQLSearchTool or patterns.
        """
        # If existing KQL is valid, clean and return
        if existing_kql and len(existing_kql.strip()) > 30:
            return self._clean_kql_placeholders(existing_kql)

        # Check if step needs KQL
        step_lower = step_name.lower()
        if any(
            word in step_lower
            for word in [
                "document",
                "escalat",
                "final",
                "classif",
                "coordinate",
                "inform",
            ]
        ):
            return ""  # Manual/decision steps don't need KQL

        # Use KQL tool to generate query
        search_query = f"{step_name} {explanation}"
        kql = self.kql_tool.search_kql(search_query)

        return self._clean_kql_placeholders(kql) if kql else ""

    def _clean_kql_placeholders(self, kql: str) -> str:
        """
        Ensure KQL uses ONLY placeholders, no hardcoded values.
        """
        if not kql:
            return ""

        # Remove markdown
        kql = re.sub(r"```[a-z]*\s*\n?", "", kql)
        kql = re.sub(r"\n?```", "", kql)

        # Replace hardcoded values
        kql = re.sub(
            r"[a-zA-Z0-9._%+-]+@[a-zA-Z0-9.-]+\.[a-zA-Z]{2,}", "<USER_EMAIL>", kql
        )
        kql = re.sub(r"\d{1,3}\.\d{1,3}\.\d{1,3}\.\d{1,3}", "<IP_ADDRESS>", kql)
        kql = re.sub(r'datetime\(["\'][\d\-:TZ]+["\']\)', "ago(<TIMESPAN>)", kql)
        kql = re.sub(
            r'(DeviceId|DeviceName)\s*==\s*"[^"]+"', r'\1 == "<DEVICE_ID>"', kql
        )

        # Ensure time ranges use placeholders
        if "TimeGenerated" in kql and "ago(" not in kql:
            kql = re.sub(
                r"TimeGenerated\s*>\s*[^\n]+", "TimeGenerated > ago(<TIMESPAN>)", kql
            )

        # Replace common timespan values with placeholder
        kql = re.sub(r"ago\(\d+[dhm]\)", "ago(<TIMESPAN>)", kql)

        return kql.strip()
=======
        self.kql_tool = KQLSearchTool(self.llm)

    def enhance_template_steps(self, rule_number: str, original_steps: list) -> list:
        """
        Main enhancement pipeline - KEEPS EXACT STEP NAMES
        """
        print(f"\n{'='*80}")
        print(f"🌐 ENHANCED PROCESSING FOR {rule_number}")
        print(f"{'='*80}")
        print(f"📥 Input: {len(original_steps)} original steps")

        enhanced_steps = []

        for i, step in enumerate(original_steps, 1):
            # ✅ KEEP EXACT ORIGINAL STEP NAME (just strip whitespace)
            original_name = step.get("step_name", f"Step {i}").strip()
            
            original_exp = step.get("explanation", "")
            
            # ✅ GENERATE CONCISE EXPLANATION (20-30 words)
            concise_exp = self._generate_concise_explanation(original_name, original_exp)
            
            # ✅ GENERATE KQL WITH DETAILED PURPOSE USING LLM
            kql_data = self.kql_tool.generate_kql_with_purpose(original_name, concise_exp)
            
            enhanced_step = {
                "step_name": original_name,  # ✅ EXACT ORIGINAL NAME
                "explanation": concise_exp,  # ✅ Concise 20-30 words
                "kql_query": kql_data["query"],  # ✅ Relevant query
                "kql_purpose": kql_data["purpose"],  # ✅ Detailed purpose
                "input_required": "",  # ✅ Will be removed in Excel
                "expected_output": "",  # ✅ Not used
                "remarks": ""  # ✅ Empty as requested
            }
            
            enhanced_steps.append(enhanced_step)
            
            print(f"\n✅ Step {i}: {original_name}")
            print(f"   Explanation: {len(concise_exp.split())} words")
            if kql_data["query"]:
                print(f"   KQL: Generated ({len(kql_data['query'])} chars)")
            else:
                print(f"   KQL: Not needed (manual step)")

        print(f"\n{'='*80}")
        print(f"✅ ENHANCEMENT COMPLETE")
        print(f"   Total steps: {len(enhanced_steps)}")
        print(f"   Steps with KQL: {len([s for s in enhanced_steps if s.get('kql_query')])}")
        print(f"{'='*80}\n")

        return enhanced_steps

    def _generate_concise_explanation(self, step_name: str, original_exp: str) -> str:
        """
        Generate concise explanation (20-30 words) using LLM
        """
        # If original is already concise and good, use it
        word_count = len(original_exp.split())
        if 15 <= word_count <= 35 and original_exp and not original_exp.startswith("Complete"):
            return original_exp
        
        # Use LLM to make it concise
        agent = Agent(
            role="Technical Writer",
            goal="Create concise, clear investigation step descriptions",
            backstory="Expert at writing concise technical documentation",
            llm=self.llm,
            verbose=False
        )
        
        prompt = dedent(f"""
        Create a concise explanation for this investigation step:
        
        STEP NAME: {step_name}
        ORIGINAL: {original_exp if original_exp else "Manual investigation step"}
        
        REQUIREMENTS:
        - EXACTLY 20-30 words
        - Action-focused (what to DO)
        - Clear and specific
        - No fluff or repetition
        - If original is empty or generic, infer from step name
        
        OUTPUT FORMAT:
        [Your concise explanation here - 20-30 words only]
        """)
        
        task = Task(
            description=prompt,
            expected_output="Concise 20-30 word explanation",
            agent=agent
        )
        
        try:
            crew = Crew(agents=[agent], tasks=[task], verbose=False)
            result = crew.kickoff()
            concise = str(result).strip()
            
            # Validate word count
            words = concise.split()
            if 15 <= len(words) <= 35:
                return concise
            else:
                # Truncate if too long
                if len(words) > 30:
                    return ' '.join(words[:30]) + '.'
                # Use original if too short
                return original_exp if original_exp else f"Complete {step_name} investigation step."
                
        except Exception as e:
            print(f"⚠️ Concise generation failed: {str(e)}")
            # Fallback: use original or generate simple one
            if original_exp:
                sentences = original_exp.split('.')
                return sentences[0].strip() + '.' if sentences else original_exp
            else:
                return f"Complete {step_name} and document findings in investigation tracker."


# Testing function
if __name__ == "__main__":
    enhancer = WebLLMEnhancer()
    
    # Test with EXACT Rule#183 steps from CSV
    test_steps = [
        {
            "step_name": "Incident",
            "explanation": "",
            "input_required": "208306",
            "kql_query": ""
        },
        {
            "step_name": "Reported Time",
            "explanation": "",
            "input_required": "",
            "kql_query": ""
        },
        {
            "step_name": "Provide the username which are involved in the incident",
            "explanation": "",
            "input_required": "obarkhordarian@arcutis.com,jfennewald@arcutis.com,nkolla@arcutis.com",
            "kql_query": ""
        },
        {
            "step_name": "VIPS Users ?",
            "explanation": "Cross verify if the user is VIP or not - with the list (Shared by Arcutis)",
            "input_required": "No",
            "kql_query": ""
        },
        {
            "step_name": "Run the KQL query",
            "explanation": "Verify the logs whether there is any Application without sign in attempts",
            "input_required": "Triaging steps: IP : Clean, Closure comments :Observed events...",
            "kql_query": ""
        },
        {
            "step_name": "Collect the basic info like UserName, App DisplayName, User Agent, Time",
            "explanation": "If there is any application sign in without password check whether the application is critical or not",
            "input_required": "Triaging steps: IP : Clean...",
            "kql_query": ""
        },
        {
            "step_name": "User Confirmation - If YES",
            "explanation": "If no critical applications close the incident as false positive",
            "input_required": "No need",
            "kql_query": ""
        },
        {
            "step_name": "User Confirmation --- NO. (True Positive)",
            "explanation": "If any critical application found consider as True Positive",
            "input_required": "NA",
            "kql_query": ""
        },
        {
            "step_name": "Run The KQL to check - AD logs (Sign in logs)",
            "explanation": "Ensure that the passwordless authentication method used is legitimate (e.g., biometrics, hardware tokens).If there is critical applications without password then reach out IT team to set password by enabling MFA",
            "input_required": "Yes, run user signin logs",
            "kql_query": ""
        },
        {
            "step_name": "User Account Details",
            "explanation": "If the authentication is Legitimate then consider it as False Positive and close the incident",
            "input_required": "iwalsh@arcutis.com",
            "kql_query": ""
        },
        {
            "step_name": "Inform to IT Team",
            "explanation": "If unauthorized, take appropriate action such as locking accounts, resetting passwords, or investigating further.",
            "input_required": "no need",
            "kql_query": ""
        },
        {
            "step_name": "Track for the closer/closer confirmation",
            "explanation": "Enhance monitoring to detect similar events in the future",
            "input_required": "",
            "kql_query": ""
        }
    ]
    
    enhanced = enhancer.enhance_template_steps("Rule#183", test_steps)
    
    print("\n" + "="*80)
    print("FINAL OUTPUT PREVIEW")
    print("="*80)
    
    for i, step in enumerate(enhanced, 1):
        print(f"\n{i}. {step['step_name']}")
        print(f"   Explanation: {step['explanation']}")
        if step['kql_query']:
            print(f"   KQL Purpose: {step['kql_purpose'][:80]}...")
            print(f"   Has KQL: Yes ({len(step['kql_query'])} chars)")
        else:
            print(f"   Has KQL: No (manual step)")
>>>>>>> 4899eed5
<|MERGE_RESOLUTION|>--- conflicted
+++ resolved
@@ -2,190 +2,10 @@
 from crewai_tools import SerperDevTool
 from textwrap import dedent
 import re
-<<<<<<< HEAD
-import requests
-=======
->>>>>>> 4899eed5
 from typing import List, Dict
 
 
 class KQLSearchTool:
-<<<<<<< HEAD
-    """Tool to search and generate KQL queries using kqlsearch.com"""
-
-    def __init__(self):
-        self.base_url = "https://www.kqlsearch.com"
-
-    def search_kql(self, query: str) -> str:
-        """
-        Search for KQL queries related to the investigation step.
-        Falls back to pattern-based generation if API unavailable.
-        """
-        try:
-            # Try web search for KQL examples
-            search_query = f"{query} KQL query Azure Sentinel Microsoft Defender"
-            print(f"ðŸ” Searching KQL for: {search_query}")
-
-            # Pattern-based KQL generation as reliable fallback
-            return self._generate_kql_by_pattern(query)
-
-        except Exception as e:
-            print(f"âš ï¸ KQL search failed: {str(e)}, using pattern generation")
-            return self._generate_kql_by_pattern(query)
-
-    def _generate_kql_by_pattern(self, step_description: str) -> str:
-        """Generate KQL query based on step description patterns"""
-        desc_lower = step_description.lower()
-
-        # Role assignment queries
-        if "role" in desc_lower and "assign" in desc_lower:
-            return """AuditLogs
-| where TimeGenerated > ago(<TIMESPAN>)
-| where OperationName == "Add member to role"
-| where Result == "success"
-| extend RoleAssigned = tostring(TargetResources[0].modifiedProperties[1].newValue)
-| extend AssignedUser = tostring(TargetResources[0].userPrincipalName)
-| extend InitiatedBy = tostring(InitiatedBy.user.userPrincipalName)
-| extend SourceIP = tostring(InitiatedBy.user.ipAddress)
-| project TimeGenerated, AssignedUser, RoleAssigned, InitiatedBy, SourceIP, CorrelationId
-| order by TimeGenerated desc"""
-
-        # User details query
-        elif "user" in desc_lower and "detail" in desc_lower:
-            return """IdentityInfo
-| where AccountUPN == "<USER_EMAIL>"
-| project AccountUPN, AccountDisplayName, JobTitle, Department, Manager, Tags
-| extend IsVIP = iff(Tags contains "VIP", "Yes", "No")"""
-
-        # High-risk role check
-        elif (
-            "high-risk" in desc_lower
-            or "privileged" in desc_lower
-            or "global admin" in desc_lower
-        ):
-            return """AuditLogs
-| where TimeGenerated > ago(<TIMESPAN>)
-| where OperationName == "Add member to role"
-| extend RoleAssigned = tostring(TargetResources[0].modifiedProperties[1].newValue)
-| where RoleAssigned in ("Global Administrator", "Privileged Role Administrator", "Security Administrator", "Exchange Administrator")
-| extend AssignedUser = tostring(TargetResources[0].userPrincipalName)
-| project TimeGenerated, AssignedUser, RoleAssigned, Result
-| summarize HighRiskRoles = make_set(RoleAssigned) by AssignedUser"""
-
-        # Sign-in pattern analysis
-        elif (
-            "sign-in" in desc_lower
-            or "login" in desc_lower
-            or "authentication" in desc_lower
-        ):
-            return """SigninLogs
-| where UserPrincipalName == "<USER_EMAIL>"
-| where TimeGenerated > ago(<TIMESPAN>)
-| summarize 
-    TotalSignIns = count(),
-    UniqueIPs = dcount(IPAddress),
-    UniqueLocations = dcount(Location),
-    UniqueDevices = dcount(DeviceDetail.deviceId),
-    FailedAttempts = countif(ResultType != "0"),
-    Countries = make_set(LocationDetails.countryOrRegion)
-  by UserPrincipalName
-| extend AnomalyScore = (UniqueIPs * 2) + (UniqueLocations * 3) + (FailedAttempts * 5)
-| order by AnomalyScore desc"""
-
-        # Assigning user validation
-        elif (
-            "assigning user" in desc_lower
-            or "initiator" in desc_lower
-            or "legitimate access" in desc_lower
-        ):
-            return """AuditLogs
-| where TimeGenerated > ago(<TIMESPAN>)
-| where InitiatedBy.user.userPrincipalName == "<INITIATOR_EMAIL>"
-| where OperationName has_any ("Add member to role", "Update role", "Remove member from role")
-| extend TargetRole = tostring(TargetResources[0].modifiedProperties[1].newValue)
-| project TimeGenerated, InitiatedBy = tostring(InitiatedBy.user.userPrincipalName), 
-          OperationName, TargetRole, Result, SourceIP = tostring(InitiatedBy.user.ipAddress)
-| order by TimeGenerated desc"""
-
-        # IP reputation check
-        elif "ip" in desc_lower and (
-            "reputation" in desc_lower
-            or "threat" in desc_lower
-            or "suspicious" in desc_lower
-        ):
-            return """SigninLogs
-| where UserPrincipalName == "<USER_EMAIL>"
-| where TimeGenerated > ago(<TIMESPAN>)
-| distinct IPAddress
-| join kind=inner (
-    ThreatIntelligenceIndicator
-    | where isnotempty(NetworkIP)
-    | project ThreatIP = NetworkIP, ThreatType, Description
-) on $left.IPAddress == $right.ThreatIP
-| project IPAddress, ThreatType, Description"""
-
-        # Device check
-        elif "device" in desc_lower:
-            return """SigninLogs
-| where UserPrincipalName == "<USER_EMAIL>"
-| where TimeGenerated > ago(<TIMESPAN>)
-| extend DeviceId = tostring(DeviceDetail.deviceId)
-| extend DeviceName = tostring(DeviceDetail.displayName)
-| extend IsCompliant = tostring(DeviceDetail.isCompliant)
-| extend IsManaged = tostring(DeviceDetail.isManaged)
-| summarize 
-    FirstSeen = min(TimeGenerated),
-    LastSeen = max(TimeGenerated),
-    SignInCount = count()
-  by DeviceId, DeviceName, IsCompliant, IsManaged
-| order by SignInCount desc"""
-
-        # MFA check
-        elif "mfa" in desc_lower or "multi-factor" in desc_lower:
-            return """SigninLogs
-| where UserPrincipalName == "<USER_EMAIL>"
-| where TimeGenerated > ago(<TIMESPAN>)
-| extend MFAStatus = tostring(AuthenticationDetails[0].succeeded)
-| extend MFAMethod = tostring(AuthenticationDetails[0].authenticationMethod)
-| summarize 
-    TotalSignIns = count(),
-    MFASuccess = countif(MFAStatus == "true"),
-    MFAFailed = countif(MFAStatus == "false")
-  by UserPrincipalName, MFAMethod
-| extend MFASuccessRate = round(todouble(MFASuccess) / todouble(TotalSignIns) * 100, 2)"""
-
-        # Escalation/incident response
-        elif (
-            "escalat" in desc_lower
-            or "incident" in desc_lower
-            or "remediation" in desc_lower
-        ):
-            return """SecurityIncident
-| where Title contains "<INCIDENT_KEYWORD>"
-| where TimeGenerated > ago(<TIMESPAN>)
-| extend Severity = tostring(Properties.severity)
-| extend Status = tostring(Properties.status)
-| extend Owner = tostring(Properties.owner.assignedTo)
-| project TimeGenerated, IncidentNumber, Title, Severity, Status, Owner
-| order by TimeGenerated desc"""
-
-        # Documentation/final step
-        elif (
-            "document" in desc_lower
-            or "final" in desc_lower
-            or "classification" in desc_lower
-        ):
-            return ""  # No KQL for documentation steps
-
-        else:
-            # Generic user activity query
-            return """AuditLogs
-| where TimeGenerated > ago(<TIMESPAN>)
-| where TargetResources[0].userPrincipalName == "<USER_EMAIL>"
-| project TimeGenerated, OperationName, Result, InitiatedBy = tostring(InitiatedBy.user.userPrincipalName), 
-          TargetUser = tostring(TargetResources[0].userPrincipalName)
-| order by TimeGenerated desc"""
-=======
     """Tool to generate KQL queries using LLM with detailed purpose"""
 
     def __init__(self, llm):
@@ -334,531 +154,19 @@
         kql = '\n'.join(lines)
         
         return kql.strip()
->>>>>>> 4899eed5
 
 
 class WebLLMEnhancer:
     """
-<<<<<<< HEAD
-    Enhances triaging template steps with:
-    - Clear, descriptive step names
-    - KQL queries from kqlsearch.com or pattern generation
-    - NO hardcoded values (all placeholders)
-    - NO "Input" column in output
-=======
     Enhanced template processor that:
     - KEEPS EXACT ORIGINAL STEP NAMES (no modification)
     - Generates concise explanations (20-30 words)
     - Creates detailed KQL queries with purpose using LLM
     - Leaves Remarks/Comments empty
->>>>>>> 4899eed5
     """
 
     def __init__(self):
         self.llm = LLM(model="ollama/qwen2.5:0.5b", base_url="http://localhost:11434")
-<<<<<<< HEAD
-        self.kql_tool = KQLSearchTool()
-
-        try:
-            self.web_search = SerperDevTool()
-        except:
-            self.web_search = None
-            print("âš ï¸ Web search unavailable. Using pattern-based enhancement.")
-
-    def enhance_template_steps(self, rule_number: str, original_steps: list) -> list:
-        """
-        Main enhancement pipeline with improved step naming and KQL generation.
-        """
-        print(f"\n{'='*80}")
-        print(f"ðŸŒ WEB + LLM ENHANCEMENT FOR {rule_number}")
-        print(f"{'='*80}")
-        print(f"ðŸ“¥ Input: {len(original_steps)} original steps")
-
-        # Run intelligent enhancement
-        enhanced_steps = self._intelligent_enhancement(original_steps, rule_number)
-
-        print(f"\n{'='*80}")
-        print(f"âœ… ENHANCEMENT COMPLETE")
-        print(f"   Original steps: {len(original_steps)}")
-        print(f"   Enhanced steps: {len(enhanced_steps)}")
-        print(
-            f"   Steps with KQL: {len([s for s in enhanced_steps if s.get('kql_query')])}"
-        )
-        print(f"{'='*80}\n")
-
-        return enhanced_steps
-
-    def _intelligent_enhancement(self, original_steps: list, rule_number: str) -> list:
-        """
-        LLM-powered enhancement: keeps original names, enhances explanations, generates KQL with LLM.
-        """
-        print(f"\nRunning LLM-POWERED enhancement...")
-
-        enhanced = []
-
-        for i, step in enumerate(original_steps, 1):
-            raw_name = step.get("step_name", f"Step {i}")
-            original_exp = step.get("explanation", "")
-            original_kql = step.get("kql_query", "")
-
-            print(f"\nProcessing Step {i}: {raw_name}")
-
-            # âœ… KEEP ORIGINAL NAME (NO CHANGES)
-            step_name = raw_name
-
-            # ðŸ¤– USE LLM TO ENHANCE EXPLANATION
-            enhanced_exp = self._llm_enhance_explanation(
-                step_name, original_exp, rule_number
-            )
-
-            # ðŸ¤– USE LLM TO GENERATE KQL WITH DETAILED PURPOSE
-            kql_query = self._llm_generate_kql_with_purpose(
-                step_name, enhanced_exp, original_kql, rule_number
-            )
-
-            enhanced_step = {
-                "step_name": step_name,  # âœ… Original name preserved
-                "explanation": enhanced_exp,
-                "input_required": "",  # âœ… Empty (no Input column)
-                "kql_query": kql_query,
-            }
-
-            enhanced.append(enhanced_step)
-            print(f"Enhanced: {step_name}")
-            if kql_query:
-                print(f"KQL generated with purpose ({len(kql_query)} chars)")
-
-        return enhanced
-
-    def _llm_enhance_explanation(
-        self, stepname: str, original_exp: str, rule_number: str
-    ) -> str:
-        """
-        Use LLM to enhance step explanations with detailed, actionable instructions.
-        Keeps the core purpose but makes it more detailed and comprehensive.
-        """
-        if not original_exp or len(original_exp.strip()) < 10:
-            original_exp = f"Complete {stepname} investigation and document findings."
-
-        prompt = f"""
-    You are a cybersecurity expert enhancing investigation step explanations for SOC analysts.
-
-    STEP NAME: {stepname}
-    RULE: {rule_number}
-    ORIGINAL EXPLANATION: {original_exp}
-
-    REQUIREMENTS:
-    1. Make the explanation detailed and actionable (150-300 words)
-    2. Include specific investigation techniques and what to look for
-    3. Mention expected outcomes for both True Positive and False Positive scenarios
-    4. Use clear, professional language suitable for L1/L2 SOC analysts
-    5. Focus on practical investigation steps, not just theory
-    6. Include decision criteria where applicable
-
-    ENHANCED EXPLANATION:
-    """
-
-        try:
-            from crewai import Agent, Task, Crew
-
-            enhancement_agent = Agent(
-                role="SOC Investigation Expert",
-                goal="Create detailed, actionable investigation step explanations",
-                backstory="You are a senior SOC analyst with expertise in security incident investigation procedures. You create clear, detailed instructions that help junior analysts conduct thorough investigations.",
-                llm=self.llm,
-                verbose=False,
-            )
-
-            enhancement_task = Task(
-                description=prompt,
-                expected_output="A detailed, enhanced explanation (150-300 words) with specific investigation techniques and expected outcomes",
-                agent=enhancement_agent,
-            )
-
-            crew = Crew(
-                agents=[enhancement_agent], tasks=[enhancement_task], verbose=False
-            )
-
-            result = crew.kickoff()
-            enhanced_explanation = str(result).strip()
-
-            # Clean up any unwanted formatting
-            enhanced_explanation = re.sub(
-                r"^ENHANCED EXPLANATION:\s*",
-                "",
-                enhanced_explanation,
-                flags=re.IGNORECASE,
-            )
-            enhanced_explanation = re.sub(
-                r"^Enhanced Explanation:\s*",
-                "",
-                enhanced_explanation,
-                flags=re.IGNORECASE,
-            )
-            enhanced_explanation = re.sub(
-                r"```.*?```", "", enhanced_explanation, flags=re.DOTALL
-            )
-            enhanced_explanation = re.sub(
-                r"\*\*", "", enhanced_explanation
-            )  # Remove markdown bold
-            enhanced_explanation = re.sub(
-                r"\*", "", enhanced_explanation
-            )  # Remove markdown emphasis
-
-            if (
-                len(enhanced_explanation) > 50
-                and "complete" not in enhanced_explanation.lower()[:20]
-            ):
-                return enhanced_explanation
-            else:
-                print(
-                    f"LLM enhancement failed for {stepname}, using pattern-based fallback"
-                )
-                return self.enhance_explanation(stepname, original_exp)
-
-        except Exception as e:
-            print(f"LLM enhancement error: {str(e)}")
-            return self.enhance_explanation(stepname, original_exp)
-
-    def _llm_generate_kql_with_purpose(
-        self, stepname: str, explanation: str, existing_kql: str, rule_number: str
-    ) -> str:
-        """
-        Generate KQL queries with detailed purpose and context using LLM.
-        Falls back to pattern-based generation if LLM fails.
-        """
-        # Check if this step needs KQL
-        step_lower = stepname.lower()
-        if any(
-            word in step_lower
-            for word in [
-                "document",
-                "escalat",
-                "final",
-                "classif",
-                "coordinate",
-                "inform",
-            ]
-        ):
-            return ""  # Manual/decision steps don't need KQL
-
-        # If existing KQL is good, clean and return
-        if existing_kql and len(existing_kql.strip()) > 30:
-            return self.clean_kql_placeholders(existing_kql)
-
-        prompt = f"""
-    You are a Microsoft Sentinel KQL expert creating investigation queries for SOC analysts.
-
-    INVESTIGATION STEP: {stepname}
-    RULE CONTEXT: {rule_number}
-    STEP EXPLANATION: {explanation}
-    EXISTING KQL: {existing_kql if existing_kql else "None"}
-
-    REQUIREMENTS:
-    1. Generate a Microsoft Sentinel KQL query that directly supports this investigation step
-    2. Use ONLY these table names: SigninLogs, AuditLogs, IdentityInfo, ThreatIntelligenceIndicator, SecurityIncident, DeviceInfo
-    3. Use placeholders: USEREMAIL, IPADDRESS, DEVICEID, TIMESPAN, INITIATOREMAIL
-    4. Include proper KQL operators: where, extend, project, summarize, join
-    5. Focus on security investigation data relevant to the step
-    6. Make the query comprehensive but efficient
-    7. Include comments explaining the purpose
-
-    OUTPUT FORMAT:
-    // Purpose: [Explain what this query investigates and why]
-    // Expected Results: [What analysts should look for in results]
-    [KQL Query]
-
-    GENERATE KQL:
-    """
-
-        try:
-            from crewai import Agent, Task, Crew
-
-            kql_agent = Agent(
-                role="Microsoft Sentinel KQL Expert",
-                goal="Generate comprehensive KQL queries for security investigations",
-                backstory="You are a Microsoft Sentinel expert specializing in KQL query development for SOC operations. You create efficient, well-documented queries that help analysts investigate security incidents effectively.",
-                llm=self.llm,
-                verbose=False,
-            )
-
-            kql_task = Task(
-                description=prompt,
-                expected_output="A comprehensive KQL query with purpose comments and placeholders",
-                agent=kql_agent,
-            )
-
-            crew = Crew(agents=[kql_agent], tasks=[kql_task], verbose=False)
-
-            result = crew.kickoff()
-            kql_result = str(result).strip()
-
-            # Extract the actual KQL query from the result
-            kql_query = self._extract_kql_from_llm_result(kql_result)
-
-            if kql_query and self._validate_kql_query(kql_query):
-                return self.clean_kql_placeholders(kql_query)
-            else:
-                print(
-                    f"LLM KQL generation failed for {stepname}, using pattern-based fallback"
-                )
-                return self._generate_kql_query(stepname, explanation, existing_kql)
-
-        except Exception as e:
-            print(f"LLM KQL generation error: {str(e)}")
-            return self._generate_kql_query(stepname, explanation, existing_kql)
-
-    def _extract_kql_from_llm_result(self, llm_result: str) -> str:
-        """Extract KQL query from LLM response, handling various formats."""
-        # Remove any markdown code blocks
-        llm_result = re.sub(r"```kql\n?", "", llm_result, flags=re.IGNORECASE)
-        llm_result = re.sub(r"```\n?", "", llm_result)
-
-        # Look for the actual KQL query (should contain table names and operators)
-        lines = llm_result.split("\n")
-        kql_lines = []
-        in_query = False
-
-        for line in lines:
-            line = line.strip()
-            # Skip comment lines and empty lines when not in query
-            if (
-                line.startswith("//")
-                or line.startswith("Purpose:")
-                or line.startswith("Expected Results:")
-            ):
-                continue
-
-            # Check if this line contains KQL keywords
-            kql_keywords = [
-                "SigninLogs",
-                "AuditLogs",
-                "IdentityInfo",
-                "ThreatIntelligenceIndicator",
-                "SecurityIncident",
-                "DeviceInfo",
-                "where",
-                "extend",
-                "project",
-                "summarize",
-                "join",
-            ]
-
-            if any(keyword in line for keyword in kql_keywords):
-                in_query = True
-
-            if in_query and line:
-                kql_lines.append(line)
-            elif in_query and not line:
-                # Empty line might indicate end of query
-                break
-
-        return "\n".join(kql_lines).strip()
-
-    def _validate_kql_query(self, kql: str) -> bool:
-        """Validate that the KQL query contains required elements."""
-        if not kql or len(kql.strip()) < 20:
-            return False
-
-        # Must contain at least one table name
-        table_names = [
-            "SigninLogs",
-            "AuditLogs",
-            "IdentityInfo",
-            "ThreatIntelligenceIndicator",
-            "SecurityIncident",
-            "DeviceInfo",
-        ]
-        if not any(table in kql for table in table_names):
-            return False
-
-        # Must contain at least one KQL operator
-        kql_operators = ["where", "extend", "project", "summarize", "|"]
-        if not any(op in kql for op in kql_operators):
-            return False
-
-        return True
-
-    def _generate_clear_step_name(
-        self, raw_name: str, explanation: str, step_num: int, rule_number: str
-    ) -> str:
-        """
-        Generate CLEAR, DESCRIPTIVE step names based on content.
-        """
-        # Clean raw name
-        clean = re.sub(r"^\d+\.?\d*\s*", "", raw_name)  # Remove numbers
-        clean = re.sub(r"[*#_`]", "", clean)  # Remove markdown
-        clean = clean.strip()
-
-        # If name is clear and descriptive, use it
-        if len(clean) > 10 and clean.lower() not in ["investigation step", "step"]:
-            return clean
-
-        # Otherwise, generate from explanation
-        exp_lower = explanation.lower() if explanation else ""
-
-        # Rule-specific patterns for "New User Assigned to Privileged Role"
-        if "privileged" in rule_number.lower() or "role" in rule_number.lower():
-            if "unauthorized" in exp_lower or "remediation" in exp_lower:
-                return "Execute Remediation Actions"
-            elif "document" in exp_lower and ("2.0" in raw_name or step_num == 2):
-                return "Document Initial Findings"
-            elif "gather" in exp_lower and "user" in exp_lower:
-                return "Gather User Role Assignment Details"
-            elif "username" in exp_lower or "time of assignment" in exp_lower:
-                return "Extract Assignment Metadata"
-            elif "high-risk" in exp_lower or "global admin" in exp_lower:
-                return "Identify High-Risk Role Assignment"
-            elif "sign-in" in exp_lower or "unusual" in exp_lower:
-                return "Analyze User Sign-In Patterns"
-            elif "assigning user" in exp_lower or "legitimate access" in exp_lower:
-                return "Validate Assigning User Permissions"
-            elif "escalat" in exp_lower and "l3" in exp_lower:
-                return "Escalate to L3/IT Team"
-            elif "network" in exp_lower or "edr" in exp_lower or "block" in exp_lower:
-                return "Block Suspicious IP and Reset Credentials"
-            elif "document" in exp_lower or "final" in exp_lower:
-                return "Document Investigation and Actions"
-
-        # Generic patterns
-        if "vip" in exp_lower:
-            return "Verify VIP User Status"
-        elif "application" in exp_lower and "sign" in exp_lower:
-            return "Check Application Sign-In Activity"
-        elif "ip" in exp_lower and "reputation" in exp_lower:
-            return "Check IP Reputation"
-        elif "device" in exp_lower:
-            return "Verify Device Information"
-        elif "mfa" in exp_lower:
-            return "Validate MFA Status"
-        elif "classification" in exp_lower or "assess" in exp_lower:
-            return "Classify Incident"
-        else:
-            return f"Investigation Step {step_num}"
-
-    def _enhance_explanation(self, step_name: str, original_exp: str) -> str:
-        """
-        Create action-focused explanation.
-        """
-        step_lower = step_name.lower()
-
-        # If original is good, use it
-        if (
-            original_exp
-            and len(original_exp) > 50
-            and not original_exp.lower().startswith("complete")
-        ):
-            return original_exp
-
-        # Pattern-based explanations
-        if "remediation" in step_lower or "execute" in step_lower:
-            return "If unauthorized privileged role assignment is confirmed, immediately revoke the role assignment, lock the affected account, reset credentials, and revoke active sessions. Escalate to Incident Response team for forensic investigation and coordinate with Identity team for access review."
-
-        elif "document" in step_lower and "initial" in step_lower:
-            return "Complete initial documentation of the incident including alert timestamp, affected user, assigned role, and assigning user. Record all available metadata to establish investigation timeline and scope."
-
-        elif "gather" in step_lower and "user" in step_lower:
-            return "Collect comprehensive details about all users involved in the role assignment event. Export user information to a separate sheet including account status, department, and recent activity history for further analysis."
-
-        elif "assignment metadata" in step_lower or "extract" in step_lower:
-            return "Extract and document critical assignment metadata: Username, Role Assigned (e.g., Global Admin, Security Admin), Time of Assignment (UTC), Initiator (who performed the assignment), Source IP Address, and Geographic Location. This establishes the core facts of the incident."
-
-        elif "high-risk" in step_lower or "identify" in step_lower:
-            return "Determine if the assigned role is high-risk based on Azure AD role definitions. High-risk roles include Global Administrator, Privileged Role Administrator, Security Administrator, and Exchange Administrator. Document the risk level and potential impact if compromised."
-
-        elif "sign-in" in step_lower or "analyze" in step_lower:
-            return "Query Azure AD sign-in logs for the affected user covering the last 7 days. Look for unusual patterns: multiple failed attempts, sign-ins from new locations, unrecognized devices, impossible travel, or suspicious IP addresses. Known devices with successful MFA typically indicate legitimate activity (False Positive)."
-
-        elif "assigning user" in step_lower or "validate" in step_lower:
-            return "Validate that the user who performed the role assignment (initiator) had legitimate permissions and authority to do so. Check their role memberships, recent activity, and whether their account shows signs of compromise. Authorized assignment by legitimate admin typically indicates False Positive."
-
-        elif "escalat" in step_lower and "l3" in step_lower:
-            return "If investigation reveals suspicious indicators (unauthorized assignment, compromised initiator account, malicious IP, or high-risk role without justification), immediately escalate to L3 SOC team and IT Security for deeper investigation and potential containment actions."
-
-        elif "block" in step_lower or "network" in step_lower or "edr" in step_lower:
-            return "Coordinate with Network and EDR teams to block the detected suspicious source IP address. Inform the affected user to immediately reset their password, ensure password complexity requirements are met, and enable Multi-Factor Authentication (MFA) if not already active."
-
-        elif "document" in step_lower and "investigation" in step_lower:
-            return "After completing all investigation steps, document the full investigation process including: steps taken, findings from each step, evidence collected, timeline of events, classification decision (True/False/Benign Positive), justification for the classification, and any remediation actions required or completed."
-
-        elif "ip reputation" in step_lower:
-            return "Query threat intelligence feeds and geolocation data to verify the reputation of source IP addresses involved in the role assignment. Clean IPs from known corporate ranges typically indicate legitimate activity. Malicious IPs, TOR exit nodes, or VPN services require immediate escalation."
-
-        elif "device" in step_lower:
-            return "Verify device information including device ID, enrollment status, compliance state, and whether it's a known/registered corporate device. Managed, compliant devices typically indicate legitimate activity (False Positive). Unmanaged or non-compliant devices require further investigation."
-
-        elif "mfa" in step_lower:
-            return "Validate Multi-Factor Authentication status for the user at the time of role assignment. Successful MFA completion from a known device strongly suggests legitimate activity (False Positive). Failed MFA or MFA bypass attempts indicate potential compromise (True Positive)."
-
-        elif "classif" in step_lower:
-            return "Based on all investigation findings, classify the incident as True Positive (confirmed unauthorized access), False Positive (legitimate authorized activity), or Benign Positive (authorized but unusual activity). Document the classification with supporting evidence from each investigation step."
-
-        else:
-            return f"Complete {step_name} investigation and document all relevant findings, observations, and evidence collected during this step."
-
-    def _generate_kql_query(
-        self, step_name: str, explanation: str, existing_kql: str
-    ) -> str:
-        """
-        Generate KQL query using KQLSearchTool or patterns.
-        """
-        # If existing KQL is valid, clean and return
-        if existing_kql and len(existing_kql.strip()) > 30:
-            return self._clean_kql_placeholders(existing_kql)
-
-        # Check if step needs KQL
-        step_lower = step_name.lower()
-        if any(
-            word in step_lower
-            for word in [
-                "document",
-                "escalat",
-                "final",
-                "classif",
-                "coordinate",
-                "inform",
-            ]
-        ):
-            return ""  # Manual/decision steps don't need KQL
-
-        # Use KQL tool to generate query
-        search_query = f"{step_name} {explanation}"
-        kql = self.kql_tool.search_kql(search_query)
-
-        return self._clean_kql_placeholders(kql) if kql else ""
-
-    def _clean_kql_placeholders(self, kql: str) -> str:
-        """
-        Ensure KQL uses ONLY placeholders, no hardcoded values.
-        """
-        if not kql:
-            return ""
-
-        # Remove markdown
-        kql = re.sub(r"```[a-z]*\s*\n?", "", kql)
-        kql = re.sub(r"\n?```", "", kql)
-
-        # Replace hardcoded values
-        kql = re.sub(
-            r"[a-zA-Z0-9._%+-]+@[a-zA-Z0-9.-]+\.[a-zA-Z]{2,}", "<USER_EMAIL>", kql
-        )
-        kql = re.sub(r"\d{1,3}\.\d{1,3}\.\d{1,3}\.\d{1,3}", "<IP_ADDRESS>", kql)
-        kql = re.sub(r'datetime\(["\'][\d\-:TZ]+["\']\)', "ago(<TIMESPAN>)", kql)
-        kql = re.sub(
-            r'(DeviceId|DeviceName)\s*==\s*"[^"]+"', r'\1 == "<DEVICE_ID>"', kql
-        )
-
-        # Ensure time ranges use placeholders
-        if "TimeGenerated" in kql and "ago(" not in kql:
-            kql = re.sub(
-                r"TimeGenerated\s*>\s*[^\n]+", "TimeGenerated > ago(<TIMESPAN>)", kql
-            )
-
-        # Replace common timespan values with placeholder
-        kql = re.sub(r"ago\(\d+[dhm]\)", "ago(<TIMESPAN>)", kql)
-
-        return kql.strip()
-=======
         self.kql_tool = KQLSearchTool(self.llm)
 
     def enhance_template_steps(self, rule_number: str, original_steps: list) -> list:
@@ -1071,5 +379,4 @@
             print(f"   KQL Purpose: {step['kql_purpose'][:80]}...")
             print(f"   Has KQL: Yes ({len(step['kql_query'])} chars)")
         else:
-            print(f"   Has KQL: No (manual step)")
->>>>>>> 4899eed5
+            print(f"   Has KQL: No (manual step)")